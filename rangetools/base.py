"""Classes for expanded numerical range processing."""

# ----------------------------------------------------------------------------

from collections import Sequence, MutableSequence
from copy import deepcopy
from decimal import Decimal
from itertools import count, groupby
from numbers import Number
import re

# ----------------------------------------------------------------------------

__all__ = [
    'Range',
    'RangeList',
]

# ----------------------------------------------------------------------------

# ----------------------------------------------------------------------------
# Python 2/3 compatibility
try:
    xrange
except NameError:
    xrange = range

# Optionally signed int or float
NUM_SPEC = "([+-]?(\d+\.?|\d*\.\d+))"

# XXX account for new repeat syntax... wip
#RANGE_SPEC_REGEX = re.compile(
#    "^(({i})(-({i})(:({i}))?)?(x({i}))?)".format(i=NUM_SPEC)
#)

# Range specification
RANGE_SPEC_REGEX = re.compile(
    "^(({i})|({i}-{i})|({i}-{i}:{i}))$".format(i=NUM_SPEC)
)
# Match positions for RANGE_SPEC_REGEX:
#
# 0 = entire match
# 1 = single frame match
# 4 = start-stop (no step) match
# 5 = start if 4
# 7 = stop if 4
# 9 = start-stop:step match
# 10 = start if 9
# 12 = stop if 9
# 14 = step if 9

# A separator regex for parsing a list of range specifications
SPEC_SEPARATOR_REGEX = re.compile("\s*,\s*")

# ----------------------------------------------------------------------------
# XXX class Range(Sequence):
class Range(object):
    """Iterable, inclusive, numerical range.

    Like the built-in range() function, the Range object provides a way to
    iterate over a list of numbers. Unlike the built-in range() function, the
    Range object supports both integer and float values interchangably.

    Range objects are also inclusive, unlike range().

    Examples:

        >>> rng = Range(0, 10, 2)
        >>> str([i for i in rng])
        '[0, 2, 4, 6, 8, 10]'

        >>> rng = Range(0, 1, .2)
        >>> str([i for i in rng])
        '[0.0, 0.2, 0.4, 0.6, 0.8, 1.0]'

    Negative steps are also supported:

        >>> rng = Range(10, 0, -2)
        >>> str([i for i in rng)
        '[10, 8, 6, 4, 2, 0]'

        >>> rng = Range(1, 0, -.2)
        >>> str([i for i in rng)
        '[1.0, 0.8, 0.6, 0.4, 0.2, 0.0]'


    """
    # XXX document all features

    # ------------------------------------------------------------------------
    def __contains__(self, item):

        (item, start, stop, step) = [
            Decimal(str(i)) for i in [item, self.start, self.stop, self.step]]

        if step > 0:
            if item < start or item > stop:
                return False
        else:
            if item > start or item < stop:
                return False

        return ((item - start) % step) == 0

    # ------------------------------------------------------------------------
    # XXX this the best way?
    def __eq__(self, other):
        """Returns True if the set of items in each list are the same."""
        return str(self) == str(other)

    # XXX def __getitem__

    # ------------------------------------------------------------------------
    # XXX inclusive/exclusive option?
    def __init__(self, start, stop=None, step=1, repeat=1, continuous=False):
        """Constructor.

        raises ValueError if any of start, stop, and step is non numeric

        """

        if stop is None:
            stop = start

        for name, num in [('start', start), ('stop', stop), ('step', step)]:
            if not isinstance(num, Number):
                raise ValueError(
                    "Non-numeric type for '{name}' argument: {t}".format(
                        name=name, t=type(num).__name__))

        if step == 0:
            raise ValueError("Range step cannot be 0.")

        try:
            repeat = int(repeat)
        except ValueError:
            raise ValueError("Repeat argument must be an integer.")

        if repeat < 1:
            raise ValueError("Repeat argument must be positiveinteger.")

        self._continuous = continuous
        self._repeat = repeat
        self._start = start
        self._stop = stop
        self._step = step

    # ------------------------------------------------------------------------
    def __iter__(self):
        """An iterator for the items in this range.

        Example:

            >>> rng = Range(1, 10, 2)
            >>> for i in rng:
            >>>    print str(i),
            1 3 5 7 9


        """

        # handle all math as decimal operations to avoid floating point
        # precision issues
        (start, stop, step) = \
            [Decimal(str(s)) for s in [self.start, self.stop, self.step]]

<<<<<<< HEAD
        diff = stop - start
        num_steps = int((stop - start) / step)

        for count in range(0, self.repeat):
=======
        for i in xrange(0, self.repeat):
>>>>>>> 2972223d

            if start == stop:
                yield _str_to_num(str(start))
            else:
<<<<<<< HEAD
                for i in range(0, num_steps + 1):
=======
                i = start
                num_steps = int((stop - start) / step)
                for i in xrange(0, num_steps + 1):
>>>>>>> 2972223d
                    item = (i * step) + start

                    # convert back to float or int from decimal before yielding
                    yield _str_to_num(str(item))

            if self.continuous:
                start = item + step
                stop = start + diff

    # XXX def __len__

    # ------------------------------------------------------------------------
    def __repr__(self):
        return '{cls}("{spec}")'.format(
            cls=self.__class__.__name__, spec=str(self)
        )

    # ------------------------------------------------------------------------
    def __reversed__(self):
        new_range = Range(self.start, self.stop, self.step, self.repeat)
        new_range.reverse()
        return new_range

    # ------------------------------------------------------------------------
    def __str__(self):
        """Returns a string representation of the range.

        The string returned can vary based on the number of items in the range
        and the step:

            >>> # single value range
            >>> rng = Range(10)
            >>> str(rng)
            "10"

            >>> # step == 1
            >>> rng = Range(1, 10)
            >>> str(rng)
            "1-10"

            >>> # step != 1
            >>> rng = Range(1, 10, 2)
            >>> str(rng)
            "1-10:2"

            >>> # repeat != 1
            >>> rng = Range(1, 10, 2, 3)
            >>> str(rng)
            "1-10:2x3"

        """

        (start, stop, step) = \
            [str(s) for s in [self.start, self.stop, self.step]]

        if start == stop:
            spec = start
        else:
            spec = "{start}-{stop}".format(start=start, stop=stop)
            if self.step != 1:
                spec += ":" + step

        if self.repeat != 1:
            spec += "x" + str(self.repeat)

        return spec

    # XXX def index

    # XXX def count

    # ------------------------------------------------------------------------
    def first_middle_last(self):
        """Returns the first, middle, and last items of this range."""

        # fast path for a simple range
        if self._step == 1 and isinstance(self._start, int) and \
           isinstance(self._stop, int):
            middle = int((self._start + self._stop) / 2)
            return (self._start, middle, self._stop)

        # slow and sure method
        return _first_middle_last(self)

    # ------------------------------------------------------------------------
    def reverse(self):
        (self._start, self._stop) = (self._stop, self._start)
        self._step *= -1

    # ------------------------------------------------------------------------
    @property
    def continuous(self):
        """If a repeating range, don't restart the count when repeating."""
        return self._continuous

    # ------------------------------------------------------------------------
    @property
    def repeat(self):
        """The number of repetitions while iterating over this range."""
        return self._repeat

    # ------------------------------------------------------------------------
    @property
    def start(self):
        """The start value for this range."""
        return self._start

    # ------------------------------------------------------------------------
    @property
    def step(self):
        """The step value for this range."""
        return self._step

    # ------------------------------------------------------------------------
    @property
    def stop(self):
        """The stop value for this range."""
        return self._stop

# ----------------------------------------------------------------------------
class RangeList(MutableSequence):
    """An iterable list of Range objects.
    
    This object is represents an iterable list of 1 or more Range objects. To
    instantiate a RangeList object, you can provide a variety of argument types
    to the constructor:

        >>> # single Range object
        >>> rl = RangeList(Range(0, 10, 2)) 

        >>> # Another RangeList object
        >>> r2 = RangeList(r1)

        >>> # single int or float
        >>> r3 = RangeList(99)
        >>> r4 = RangeList(9.9)

        >>> # string specificaiton of a number, Range, or RangeList
        >>> r5 = RangeList("99")
        >>> r6 = RangeList("1-9:3")
        >>> r7 = RangeList("1-9:3,20-30:2")

        >>> # list containing any combination of the above types.
        >>> r8 = RangeList([Range(0, 10, 2), r2, 99, 9.9, "101", "200-300:10"])

    By default, the object iterates over the individual items in each range in
    the list rather than the Range objects themselves:

        >>> rl = RangeList("1-9:3,20-30:2")
        >>> print str([i for i in rl])
        '[1, 4, 7, 20, 22, 24, 26, 28, 30]'

    To iterate over the contained Range objects, use the object's 'ranges'
    property.

    """

    separator = ','

    # ------------------------------------------------------------------------
    def __add__(self, other):
        new_range_list = RangeList(list(self.ranges))
        new_range_list.extend(other)
        return new_range_list

    # ------------------------------------------------------------------------
    def __delitem__(self, index):
        del self._ranges[index]

    # ------------------------------------------------------------------------
    def __init__(self, ranges_arg=None, separator=None):
        """Constructor. 

        raises ValueError if ranges argument is invalid.
        
        """

        self._ranges = []
        self._separator = separator \
            if separator is not None else self.__class__.separator
        if ranges_arg:
            self.extend(ranges_arg)

    # ------------------------------------------------------------------------
    def __getitem__(self, index):
        return self._ranges[index]

    # ------------------------------------------------------------------------
    def __iadd__(self, other):
        self.extend(other)
        return self

    # ------------------------------------------------------------------------
    def __iter__(self):
        for _range in self._ranges:
            for item in _range:
                yield item

    # ------------------------------------------------------------------------
    def __len__(self):
        return len(self._ranges)

    # ------------------------------------------------------------------------
    def __repr__(self):
        return '{cls}("{spec}")'.format(
            cls=self.__class__.__name__, spec=str(self)
        )

    # ------------------------------------------------------------------------
    def __reversed__(self):
        for _range in reversed(self._ranges):
            for item in reversed(_range):
                yield(item)

    # ------------------------------------------------------------------------
    def __setitem__(self, index, range_arg):
        self._ranges[index] = _arg_to_range(range_arg)

    # ------------------------------------------------------------------------
    def __str__(self):
        return self._separator.join([str(_range) for _range in self._ranges])

    # ------------------------------------------------------------------------
    # methods:
    # ------------------------------------------------------------------------
    def append(self, range_arg):
        """Append a range to the list of ranges."""

        self._ranges.append(_arg_to_range(range_arg))

    # ------------------------------------------------------------------------
    def compact(self):
        """Compact the all contained ranges into most concise set of ranges.

        Example:

            >>> rl = RangeList(["0-10:2", "1-11:2"])
            >>> print str(rl)
            '0-10:2,1-11:2'
            >>> rl.compact()
            >>> print str(rl)
            '0-11'

        WARNING: Running compact() on a RangeList will cause the object to sort
        the contained Range items as well.
 
        """

        self._ranges = _items_to_ranges(list(self))

    # ------------------------------------------------------------------------
    def extend(self, ranges_arg):
        """Extend the list of contained Range objects.
        
        Allowed argument types match the RangeList constructor.

        """
        self._ranges.extend(_arg_to_ranges(ranges_arg))

    # ------------------------------------------------------------------------
    def first_middle_last(self):
        """Returns the first, middle, and last items of the full sequence."""
        if len(self._ranges) == 1:
            return self._ranges[0].first_middle_last()
        return _first_middle_last(self)

    # ------------------------------------------------------------------------
    def insert(self, index, range_arg):
        """Insert into the list of contained Range Objects.
        
        Allowed argument type matches the RangeList constructor.

        """
        self._ranges.insert(index, _arg_to_range(range_arg))

    # ------------------------------------------------------------------------
    def pop(self, index):
        """Pop a Range from the list at the given index."""
        return self._ranges.pop(index)

    # ------------------------------------------------------------------------
    def remove(self, range_arg):
        """Remove a specific Range from the list.

        Allowed argument type matches the RangeList constructor.

        """
        self._ranges.remove(_arg_to_range(range_arg))

    # ------------------------------------------------------------------------
    def reverse(self):
        """Reverse the order of the contained Range objects."""
        self._ranges.reverse()

    # ------------------------------------------------------------------------
    # properties
    # ------------------------------------------------------------------------
    @property
    def continuous(self):
        """Returns True if there is one contained Range and its step is 1."""
        return len(self._ranges) == 1 and self._ranges[0].step == 1

    # ------------------------------------------------------------------------
    @property
    def ranges(self):
        """Generates each contained Range object."""
        for _range in self._ranges:
            yield _range

# ----------------------------------------------------------------------------
def _str_to_num(item_str):
    """Converts a given item string into a number.

    Also accepts a default value if the supplied item string is None.


    """

    # Rely on the fact that attempting to convert a string that represents a
    # float in pyhton will raise ValueError.
    try:
        num = int(item_str)
    except ValueError:
        num = float(item_str)

    return num

# ----------------------------------------------------------------------------
def _arg_to_range(range_arg):
    """Convert a single range arg to a Range object."""

    _ranges = _arg_to_ranges(range_arg)

    if len(_ranges) < 1:
        raise ValueError("Could not determine range from: " + str(range_arg))
    elif len(_ranges) > 1:
        raise ValueError("Found multiple ranges for: " + str(range_arg))
    else:
        return _ranges[0]

# ----------------------------------------------------------------------------
def _arg_to_ranges(ranges_arg):
    """Given a supported argument type, convert it into a list of ranges.

    This function takes an argument of unknown but presumably supported type
    and attempts to convert it to a list of ranges.

    """

    ranges = []

    # RangeList
    if isinstance(ranges_arg, RangeList):
        ranges.extend([deepcopy(s) for s in ranges_arg._ranges])

    # Range
    elif isinstance(ranges_arg, Range):
        ranges.append(deepcopy(ranges_arg))

    # string spec
    elif isinstance(ranges_arg, str):
        ranges.extend(_spec_to_ranges(ranges_arg))

    # number
    elif isinstance(ranges_arg, Number):
        ranges.append(Range(ranges_arg))

    # assume a list of one or more of the above types
    else:
        for arg in ranges_arg:
            ranges.extend(_arg_to_ranges(arg))

    return ranges

# ----------------------------------------------------------------------------
def _first_middle_last(items):
    """Given a list of items, return the first, middle, and last item"""

    num_items = 0
    for i in items:
        if num_items == 0:
            first = i
        last = i
        num_items += 1
    
    # calculate the index of the middle item
    if num_items % 2 == 0:
        middle_idx = int(num_items / 2) -1
    else:
        middle_idx = int(num_items / 2)

    count = 0
    for i in items:
        middle = i
        if count == middle_idx:
            break
        count += 1
        
    return (first, middle, last)
        

# ----------------------------------------------------------------------------
def _items_to_ranges(items):
    """Given a list of items, return a full specification string.

    The logic here converts a list of items like:

        [8, 10, 12, 1, 2, 3, 4.5, 5.5, 6.5]

    to a spec string like this:

        "1-3,4.5-6.5,8-10:2"

    It uses an algorithm extrapolated from a simpler case outlined here:

        http://stackoverflow.com/questions/3429510/pythonic-way-to-convert-a-list-of-integers-into-a-string-of-comma-separated-range/3430231#3430231

    The basic idea below is to identify a set of all possible steps between
    the sorted list of items. For example, given a list of items:

        [1, 4, 5, 6, 7, 9, 11]

    The steps would be:

        [3, 1, 1, 1, 2, 2]

    or:

        set(1, 2, 3)

    The code then iterates over each possible step and identifies consecutive
    members of the original list with that step.  To do this it uses a
    combination of itertools.groupby and itertools.count to group consecutive
    items whose offset from a given count is the same.

    Take the example above, starting a count with a step of 2:

        items: [1,  4,  5,  6,  7,   9,  11]
         Count:  0,  2,  4,  6,  8,  10,  12
        Offset: -1, -2, -1,  0,  1,   1,   1]

    The last 3 items, (7, 9, 11), all have the same offset.  A range is
    created for those items with a start of 9, stop of 11, and step of 2.
    These 3 items are removed from the original list and the process continues
    until no more ranges are found.

    The logic only counts 3 or more items as a group and only iterates over
    the possible steps between consecutive items. This implies that there's
    no expectation of maintaining the order of items supplied to this
    function.

    """

    # eliminate duplicates, sort
    items = sorted(list(set(items)))

    # calculate all possible steps between the items
    steps = [items[i] - items[i-1] for i in xrange(1, len(items))]

    ranges = []

    # only process possible steps
    for step in set(steps):

        # make multiple passes for each step until no ranges are found (3 or
        # more consecutive items with a common step)
        ranges_found = True
        while ranges_found:

            # keep track of how many ranges we find
            num_ranges = 0

            # group the items based on their offset from a matching stepped
            # count. see description in function docs. use str() to allow
            # floating point differences to group properly
            for key, group in groupby(
                items, lambda f,c=count(step=step): str(next(c)-f)):

                range_items = list(group)

                # only count ranges of 3 or more items
                if len(range_items) > 2:
                    num_ranges += 1

                    # create the range
                    ranges.append(Range(
                        range_items[0],
                        stop=range_items[-1],
                        step=step)
                    )

                    # remove the range items from the master list. we're
                    # iterating over this master list and modifying it. it
                    # seems to work, but perhaps there's a case where this
                    # will explode. Someone smart should address this.
                    for i in range_items:
                        items.remove(i)

            ranges_found = True if num_ranges > 0 else False

    # for any remaining items, create single item range.
    for item in items:
        ranges.append(Range(item))

    # return the sorted list of ranges based on the start item
    return sorted(ranges, key=lambda r:r.start)

# ----------------------------------------------------------------------------
def _parse_range_str(range_str):
    """Parse a given range string into (start, stop, and step)

    See comments about match positions where RANGE_SPEC_REGEX is defined.

    """

    # XXX parse the repeat value as well
    
    (start, stop, step) = (None, None, 1)

    match = RANGE_SPEC_REGEX.match(range_str)

    if match:

        groups = match.groups()

        if groups[1] is not None:
            start = groups[1] 
            stop = groups[1]
        elif groups[4] is not None:
            start = groups[5]
            stop = groups[7]
        else:
            start = groups[10] 
            stop = groups[12]
            step = groups[14]

        # convert each to a number
        (start, stop, step) = [_str_to_num(s) for s in [start, stop, step]]

    else:
        raise SyntaxError(
            "Unable to parse range specification: '{s}'".\
                format(s=range_str)
        )

    return (start, stop, step)

# ----------------------------------------------------------------------------
def _spec_to_ranges(spec):
    """Return _Ranges for a given spec string.

    Given a range list specification, split on the separator pattern, then
    parse each individual range. Each range can have a start, stop, and step,
    though only the start is required. Returns a list of _Range objects.

    """

    ranges = []

    for range_str in SPEC_SEPARATOR_REGEX.split(spec):

        (start, stop, step) = _parse_range_str(range_str)
        ranges.append(Range(start, stop=stop, step=step))

    return ranges
<|MERGE_RESOLUTION|>--- conflicted
+++ resolved
@@ -164,25 +164,17 @@
         (start, stop, step) = \
             [Decimal(str(s)) for s in [self.start, self.stop, self.step]]
 
-<<<<<<< HEAD
         diff = stop - start
         num_steps = int((stop - start) / step)
 
-        for count in range(0, self.repeat):
-=======
         for i in xrange(0, self.repeat):
->>>>>>> 2972223d
 
             if start == stop:
                 yield _str_to_num(str(start))
             else:
-<<<<<<< HEAD
-                for i in range(0, num_steps + 1):
-=======
                 i = start
                 num_steps = int((stop - start) / step)
                 for i in xrange(0, num_steps + 1):
->>>>>>> 2972223d
                     item = (i * step) + start
 
                     # convert back to float or int from decimal before yielding
